# -*- coding: utf-8 -*-
from __future__ import unicode_literals
from collections import defaultdict
import io
import logging
import operator
import os.path
import socket

from babelfish import Language
import requests
from stevedore import EnabledExtensionManager, ExtensionManager

from .subtitle import compute_score, get_subtitle_path

logger = logging.getLogger(__name__)

provider_manager = ExtensionManager('subliminal.providers')


class ProviderPool(object):
    """A pool of providers with the same API as a single :class:`~subliminal.providers.Provider`.

    It has a few extra features:

        * Lazy loads providers when needed and supports the :keyword:`with` statement to :meth:`terminate`
          the providers on exit.
        * Automatically discard providers on failure.

    :param providers: name of providers to use, if not all.
    :type providers: list
    :param dict provider_configs: provider configuration as keyword arguments per provider name to pass when
        instanciating the :class:`~subliminal.providers.Provider`.

    """
    def __init__(self, providers=None, provider_configs=None):
        #: Name of providers to use
        self.providers = providers or provider_manager.names()

        #: Provider configuration
        self.provider_configs = provider_configs or {}

        #: Initialized providers
        self.initialized_providers = {}

        #: Discarded providers
        self.discarded_providers = set()

        #: Dedicated :data:`provider_manager` as :class:`~stevedore.enabled.EnabledExtensionManager`
        self.manager = EnabledExtensionManager(provider_manager.namespace, lambda e: e.name in self.providers)

    def __enter__(self):
        return self

    def __exit__(self, exc_type, exc_value, traceback):
        self.terminate()

    def __getitem__(self, name):
        if name not in self.initialized_providers:
            logger.info('Initializing provider %s', name)
            provider = self.manager[name].plugin(**self.provider_configs.get(name, {}))
            provider.initialize()
            self.initialized_providers[name] = provider

        return self.initialized_providers[name]

    def __delitem__(self, name):
        if name not in self.initialized_providers:
            raise KeyError(name)

        try:
            logger.info('Terminating provider %s', name)
            self.initialized_providers[name].terminate()
        except (requests.Timeout, socket.timeout):
            logger.error('Provider %r timed out, improperly terminated', name)
        except:
            logger.exception('Provider %r terminated unexpectedly', name)

        del self.initialized_providers[name]

    def __iter__(self):
        return iter(self.initialized_providers)

    def list_subtitles(self, video, languages):
        """List subtitles.

        :param video: video to list subtitles for.
        :type video: :class:`~subliminal.video.Video`
        :param languages: languages to search for.
        :type languages: set of :class:`~babelfish.language.Language`
        :return: found subtitles.
        :rtype: list of :class:`~subliminal.subtitle.Subtitle`

        """
        subtitles = []

        for name in self.providers:
            # check discarded providers
            if name in self.discarded_providers:
                logger.debug('Skipping discarded provider %r', name)
                continue

            # check video validity
            if not self.manager[name].plugin.check(video):
                logger.info('Skipping provider %r: not a valid video', name)
                continue

            # check supported languages
            provider_languages = self.manager[name].plugin.languages & languages
            if not provider_languages:
                logger.info('Skipping provider %r: no language to search for', name)
                continue

            # list subtitles
            logger.info('Listing subtitles with provider %r and languages %r', name, provider_languages)
            try:
                provider_subtitles = self[name].list_subtitles(video, provider_languages)
            except (requests.Timeout, socket.timeout):
                logger.error('Provider %r timed out, discarding it', name)
                self.discarded_providers.add(name)
                continue
            except:
                logger.exception('Unexpected error in provider %r, discarding it', name)
                self.discarded_providers.add(name)
                continue
            subtitles.extend(provider_subtitles)

        return subtitles

    def download_subtitle(self, subtitle):
        """Download `subtitle`'s :attr:`~subliminal.subtitle.Subtitle.content`.

        :param subtitle: subtitle to download.
        :type subtitle: :class:`~subliminal.subtitle.Subtitle`
        :return: `True` if the subtitle has been successfully downloaded, `False` otherwise.
        :rtype: bool

        """
        # check discarded providers
        if subtitle.provider_name in self.discarded_providers:
            logger.warning('Provider %r is discarded', subtitle.provider_name)
            return False

        logger.info('Downloading subtitle %r', subtitle)
        try:
            self[subtitle.provider_name].download_subtitle(subtitle)
        except (requests.Timeout, socket.timeout):
            logger.error('Provider %r timed out, discarding it', subtitle.provider_name)
            self.discarded_providers.add(subtitle.provider_name)
            return False
        except:
            logger.exception('Unexpected error in provider %r, discarding it', subtitle.provider_name)
            self.discarded_providers.add(subtitle.provider_name)
            return False

        # check subtitle validity
        if not subtitle.is_valid():
            logger.error('Invalid subtitle')
            return False

        return True

    def download_best_subtitles(self, subtitles, video, languages, min_score=0, hearing_impaired=False, only_one=False,
                                scores=None):
        """Download the best matching subtitles.

        :param subtitles: the subtitles to use.
        :type subtitles: list of :class:`~subliminal.subtitle.Subtitle`
        :param video: video to download subtitles for.
        :type video: :class:`~subliminal.video.Video`
        :param languages: languages to download.
        :type languages: set of :class:`~babelfish.language.Language`
        :param int min_score: minimum score for a subtitle to be downloaded.
        :param bool hearing_impaired: hearing impaired preference.
        :param bool only_one: download only one subtitle, not one per language.
        :param dict scores: scores to use, if `None`, the :attr:`~subliminal.video.Video.scores` from the video are
            used.
        :return: downloaded subtitles.
        :rtype: list of :class:`~subliminal.subtitle.Subtitle`

        """
        # sort subtitles by score
        scored_subtitles = sorted([(s, compute_score(s.get_matches(video, hearing_impaired=hearing_impaired), video,
                                                     scores=scores))
                                  for s in subtitles], key=operator.itemgetter(1), reverse=True)

        # download best subtitles, falling back on the next on error
        downloaded_subtitles = []
        for subtitle, score in scored_subtitles:
            # check score
            if score < min_score:
                logger.info('Score %d is below min_score (%d)', (score, min_score))
                break

            # check downloaded languages
            if subtitle.language in set(s.language for s in downloaded_subtitles):
                logger.debug('Skipping subtitle: %r already downloaded', subtitle.language)
                continue

            # download
            logger.info('Downloading subtitle %r with score %d', subtitle, score)
            if self.download_subtitle(subtitle):
                downloaded_subtitles.append(subtitle)

            # stop when all languages are downloaded
            if set(s.language for s in downloaded_subtitles) == languages:
                logger.debug('All languages downloaded')
                break

            # stop if only one subtitle is requested
            if only_one:
                logger.debug('Only one subtitle downloaded')
                break

        return downloaded_subtitles

    def terminate(self):
        """Terminate all the :attr:`initialized_providers`."""
        logger.debug('Terminating initialized providers')
        for name in list(self.initialized_providers):
            del self[name]


def check_video(video, languages=None, age=None, undefined=False):
    """Perform some checks on the `video`.

    All the checks are optional. Return `False` if any of this check fails:

        * `languages` already exist in `video`'s :attr:`~subliminal.video.Video.subtitle_languages`.
        * `video` is older than `age`.
        * `video` has an `undefined` language in :attr:`~subliminal.video.Video.subtitle_languages`.

    :param video: video to check.
    :type video: :class:`~subliminal.video.Video`
    :param languages: desired languages.
    :type languages: set of :class:`~babelfish.language.Language`
    :param datetime.timedelta age: maximum age of the video.
    :param bool undefined: fail on existing undefined language.
    :return: `True` if the video passes the checks, `False` otherwise.
    :rtype: bool

    """
    # language test
    if languages and not (languages - video.subtitle_languages):
        logger.debug('All languages %r exist', languages)
        return False

    # age test
    if age and video.age > age:
        logger.debug('Video is older than %r', age)
        return False

    # undefined test
    if undefined and Language('und') in video.subtitle_languages:
        logger.debug('Undefined language found')
        return False

    return True


def list_subtitles(videos, languages, **kwargs):
    """List subtitles.

    The `videos` must pass the `languages` check of :func:`check_video`.

    All other parameters are passed onwards to the :class:`ProviderPool` constructor.

    :param videos: videos to list subtitles for.
    :type videos: set of :class:`~subliminal.video.Video`
    :param languages: languages to search for.
    :type languages: set of :class:`~babelfish.language.Language`
    :return: found subtitles per video.
    :rtype: dict of :class:`~subliminal.video.Video` to list of :class:`~subliminal.subtitle.Subtitle`

    """
    listed_subtitles = defaultdict(list)

    # check videos
    checked_videos = []
    for video in videos:
        if not check_video(video, languages=languages):
            logger.info('Skipping video %r', video)
            continue
        checked_videos.append(video)

    # return immediatly if no video passed the checks
    if not checked_videos:
        return listed_subtitles

    # list subtitles
    with ProviderPool(**kwargs) as pool:
        for video in checked_videos:
            logger.info('Listing subtitles for %r', video)
            subtitles = pool.list_subtitles(video, languages - video.subtitle_languages)
            listed_subtitles[video].extend(subtitles)
            logger.info('Found %d subtitle(s)', len(subtitles))

    return listed_subtitles


def download_subtitles(subtitles, **kwargs):
    """Download :attr:`~subliminal.subtitle.Subtitle.content` of `subtitles`.

    All other parameters are passed onwards to the :class:`ProviderPool` constructor.

    :param subtitles: subtitles to download.
    :type subtitles: list of :class:`~subliminal.subtitle.Subtitle`

    """
    with ProviderPool(**kwargs) as pool:
        for subtitle in subtitles:
            logger.info('Downloading subtitle %r', subtitle)
            pool.download_subtitle(subtitle)


def download_best_subtitles(videos, languages, min_score=0, hearing_impaired=False, only_one=False, scores=None,
                            **kwargs):
    """List and download the best matching subtitles.

    The `videos` must pass the `languages` and `undefined` (`only_one`) checks of :func:`check_video`.

    All other parameters are passed onwards to the :class:`ProviderPool` constructor.

    :param videos: videos to download subtitles for.
    :type videos: set of :class:`~subliminal.video.Video`
    :param languages: languages to download.
    :type languages: set of :class:`~babelfish.language.Language`
    :param int min_score: minimum score for a subtitle to be downloaded.
    :param bool hearing_impaired: hearing impaired preference.
    :param bool only_one: download only one subtitle, not one per language.
    :param dict scores: scores to use, if `None`, the :attr:`~subliminal.video.Video.scores` from the video are used.
    :return: downloaded subtitles per video.
    :rtype: dict of :class:`~subliminal.video.Video` to list of :class:`~subliminal.subtitle.Subtitle`

    """
    downloaded_subtitles = defaultdict(list)

    # check videos
    checked_videos = []
    for video in videos:
        if not check_video(video, languages=languages, undefined=only_one):
            logger.info('Skipping video %r')
            continue
        checked_videos.append(video)

    # return immediatly if no video passed the checks
    if not checked_videos:
        return downloaded_subtitles

    # download best subtitles
    with ProviderPool(**kwargs) as pool:
        for video in checked_videos:
            logger.info('Downloading best subtitles for %r', video)
            subtitles = pool.download_best_subtitles(pool.list_subtitles(video, languages - video.subtitle_languages),
                                                     video, languages, min_score=min_score,
                                                     hearing_impaired=hearing_impaired, only_one=only_one,
                                                     scores=scores)
            logger.info('Downloaded %d subtitle(s)', len(subtitles))
            downloaded_subtitles[video].extend(subtitles)

    return downloaded_subtitles


<<<<<<< HEAD
def save_subtitles(subtitles, single=False, directory=None, encoding=None):
    """Save subtitles on disk next to the video or in a specific folder if `folder_path` is specified
=======
def save_subtitles(video, subtitles, single=False, directory=None, encoding=None):
    """Save subtitles on filesystem.
>>>>>>> e0788be5

    Subtitles are saved in the order of the list. If a subtitle with a language has already been saved, other subtitles
    with the same language are silently ignored.

    The extension used is `.lang.srt` by default or `.srt` is `single` is `True`, with `lang` being the IETF code for
    the :attr:`~subliminal.subtitle.Subtitle.language` of the subtitle.

    :param video: video of the subtitles.
    :type video: :class:`~subliminal.video.Video`
    :param subtitles: subtitles to save.
    :type subtitles: list of :class:`~subliminal.subtitle.Subtitle`
    :param bool single: save a single subtitle, default is to save one subtitle per language.
    :param str directory: path to directory where to save the subtitles, default is next to the video.
    :param str encoding: encoding in which to save the subtitles, default is to keep original encoding.
    :return: the saved subtitles
    :rtype: list of :class:`~subliminal.subtitle.Subtitle`

    """
<<<<<<< HEAD
    for video, video_subtitles in subtitles.items():
        saved_languages = set()
        for video_subtitle in video_subtitles:
            if video_subtitle.content is None:
                logger.debug('Skipping subtitle %r: no content', video_subtitle)
                continue
            if video_subtitle.language in saved_languages:
                logger.debug('Skipping subtitle %r: language already saved', video_subtitle)
                continue
            subtitle_path = get_subtitle_path(video.name, None if single else video_subtitle.language)
            if directory is not None:
                subtitle_path = os.path.join(directory, os.path.split(subtitle_path)[1])
            logger.info('Saving %r to %r', video_subtitle, subtitle_path)
            if encoding:
                subtitle_content = fix_line_endings(decode(video_subtitle.content, video_subtitle.language))
            with io.open(subtitle_path, mode='wb' if not encoding else 'w', encoding=encoding) as f:
                f.write(subtitle_content)
            saved_languages.add(video_subtitle.language)
            if single:
                break
=======
    saved_subtitles = []
    for subtitle in subtitles:
        # check content
        if subtitle.content is None:
            logger.error('Skipping subtitle %r: no content', subtitle)
            continue

        # check language
        if subtitle.language in set(s.language for s in saved_subtitles):
            logger.debug('Skipping subtitle %r: language already saved', subtitle)
            continue

        # create subtitle path
        subtitle_path = get_subtitle_path(video.name, None if single else subtitle.language)
        if directory is not None:
            subtitle_path = os.path.join(directory, os.path.split(subtitle_path)[1])

        # save content as is or in the specified encoding
        logger.info('Saving %r to %r', subtitle, subtitle_path)
        if encoding is None:
            with io.open(subtitle_path, 'wb') as f:
                f.write(subtitle.content)
        else:
            with io.open(subtitle_path, 'w', encoding=encoding) as f:
                f.write(subtitle.text)
        saved_subtitles.append(subtitle)

        # check single
        if single:
            break

    return saved_subtitles
>>>>>>> e0788be5
<|MERGE_RESOLUTION|>--- conflicted
+++ resolved
@@ -361,13 +361,8 @@
     return downloaded_subtitles
 
 
-<<<<<<< HEAD
-def save_subtitles(subtitles, single=False, directory=None, encoding=None):
-    """Save subtitles on disk next to the video or in a specific folder if `folder_path` is specified
-=======
 def save_subtitles(video, subtitles, single=False, directory=None, encoding=None):
     """Save subtitles on filesystem.
->>>>>>> e0788be5
 
     Subtitles are saved in the order of the list. If a subtitle with a language has already been saved, other subtitles
     with the same language are silently ignored.
@@ -386,28 +381,6 @@
     :rtype: list of :class:`~subliminal.subtitle.Subtitle`
 
     """
-<<<<<<< HEAD
-    for video, video_subtitles in subtitles.items():
-        saved_languages = set()
-        for video_subtitle in video_subtitles:
-            if video_subtitle.content is None:
-                logger.debug('Skipping subtitle %r: no content', video_subtitle)
-                continue
-            if video_subtitle.language in saved_languages:
-                logger.debug('Skipping subtitle %r: language already saved', video_subtitle)
-                continue
-            subtitle_path = get_subtitle_path(video.name, None if single else video_subtitle.language)
-            if directory is not None:
-                subtitle_path = os.path.join(directory, os.path.split(subtitle_path)[1])
-            logger.info('Saving %r to %r', video_subtitle, subtitle_path)
-            if encoding:
-                subtitle_content = fix_line_endings(decode(video_subtitle.content, video_subtitle.language))
-            with io.open(subtitle_path, mode='wb' if not encoding else 'w', encoding=encoding) as f:
-                f.write(subtitle_content)
-            saved_languages.add(video_subtitle.language)
-            if single:
-                break
-=======
     saved_subtitles = []
     for subtitle in subtitles:
         # check content
@@ -439,5 +412,4 @@
         if single:
             break
 
-    return saved_subtitles
->>>>>>> e0788be5
+    return saved_subtitles