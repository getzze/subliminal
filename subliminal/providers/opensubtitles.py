# -*- coding: utf-8 -*-
from __future__ import unicode_literals
import base64
import logging
import os
import re
import zlib

from babelfish import Language, language_converters
from guessit import guess_episode_info, guess_movie_info
from six.moves.xmlrpc_client import ServerProxy

from . import Provider, TimeoutSafeTransport, get_version
from .. import __version__
from ..exceptions import AuthenticationError, DownloadLimitExceeded, ProviderError
from ..subtitle import Subtitle, fix_line_ending, guess_matches
from ..video import Episode, Movie

logger = logging.getLogger(__name__)


class OpenSubtitlesSubtitle(Subtitle):
    provider_name = 'opensubtitles'
    series_re = re.compile('^"(?P<series_name>.*)" (?P<series_title>.*)$')

    def __init__(self, language, hearing_impaired, page_link, subtitle_id, matched_by, movie_kind, hash, movie_name,
                 movie_release_name, movie_year, movie_imdb_id, series_season, series_episode):
        super(OpenSubtitlesSubtitle, self).__init__(language, hearing_impaired, page_link)
        self.subtitle_id = subtitle_id
        self.matched_by = matched_by
        self.movie_kind = movie_kind
        self.hash = hash
        self.movie_name = movie_name
        self.movie_release_name = movie_release_name
        self.movie_year = movie_year
        self.movie_imdb_id = movie_imdb_id
        self.series_season = series_season
        self.series_episode = series_episode

    @property
    def id(self):
        return str(self.subtitle_id)

    @property
    def series_name(self):
        return self.series_re.match(self.movie_name).group('series_name')

    @property
    def series_title(self):
        return self.series_re.match(self.movie_name).group('series_title')

    def get_matches(self, video, hearing_impaired=False):
        matches = super(OpenSubtitlesSubtitle, self).get_matches(video, hearing_impaired=hearing_impaired)

        # episode
        if isinstance(video, Episode) and self.movie_kind == 'episode':
            # series
            if video.series and self.series_name.lower() == video.series.lower():
                matches.add('series')
            # season
            if video.season and self.series_season == video.season:
                matches.add('season')
            # episode
            if video.episode and self.series_episode == video.episode:
                matches.add('episode')
            # title
            if video.title and self.series_title.lower() == video.title.lower():
                matches.add('title')
            # guess
            matches |= guess_matches(video, guess_episode_info(self.movie_release_name + '.mkv'))
        # movie
        elif isinstance(video, Movie) and self.movie_kind == 'movie':
            # title
            if video.title and self.movie_name.lower() == video.title.lower():
                matches.add('title')
            # year
            if video.year and self.movie_year == video.year:
                matches.add('year')
            # guess
            matches |= guess_matches(video, guess_movie_info(self.movie_release_name + '.mkv'))
        else:
            logger.info('%r is not a valid movie_kind', self.movie_kind)
            return matches

        # hash
        if 'opensubtitles' in video.hashes and self.hash == video.hashes['opensubtitles']:
            matches.add('hash')
        # imdb_id
        if video.imdb_id and self.movie_imdb_id == video.imdb_id:
            matches.add('imdb_id')

        return matches


class OpenSubtitlesProvider(Provider):
    languages = {Language.fromopensubtitles(l) for l in language_converters['opensubtitles'].codes}

    def __init__(self):
        self.server = ServerProxy('https://api.opensubtitles.org/xml-rpc', TimeoutSafeTransport(10))
        self.token = None

    def initialize(self):
        logger.info('Logging in')
        response = checked(self.server.LogIn('', '', 'eng', 'subliminal v%s' % get_version(__version__)))
        self.token = response['token']
        logger.debug('Logged in with token %r', self.token)

    def terminate(self):
        logger.info('Logging out')
        checked(self.server.LogOut(self.token))
        self.server.close()
        logger.debug('Logged out')

    def no_operation(self):
        logger.debug('No operation')
        checked(self.server.NoOperation(self.token))

    def query(self, languages, hash=None, size=None, imdb_id=None, query=None, season=None, episode=None):
        # fill the search criteria
        criteria = []
        if hash and size:
            criteria.append({'moviehash': hash, 'moviebytesize': str(size)})
        if imdb_id:
            criteria.append({'imdbid': imdb_id})
        if query and season and episode:
            criteria.append({'query': query, 'season': season, 'episode': episode})
        elif query:
            criteria.append({'query': query})
        if not criteria:
            raise ValueError('Not enough information')

        # add the language
        for criterion in criteria:
            criterion['sublanguageid'] = ','.join(sorted(l.opensubtitles for l in languages))

        # query the server
        logger.info('Searching subtitles %r', criteria)
        response = checked(self.server.SearchSubtitles(self.token, criteria))
        subtitles = []

        # exit if no data
        if not response['data']:
            logger.info('No subtitles found')
            return subtitles

        # loop over subtitle items
        for subtitle_item in response['data']:
            # read the item
            language = Language.fromopensubtitles(subtitle_item['SubLanguageID'])
            hearing_impaired = bool(int(subtitle_item['SubHearingImpaired']))
            page_link = subtitle_item['SubtitlesLink']
            subtitle_id = int(subtitle_item['IDSubtitleFile'])
            matched_by = subtitle_item['MatchedBy']
            movie_kind = subtitle_item['MovieKind']
            hash = subtitle_item['MovieHash']
            movie_name = subtitle_item['MovieName']
            movie_release_name = subtitle_item['MovieReleaseName']
            movie_year = int(subtitle_item['MovieYear']) if subtitle_item['MovieYear'] else None
            movie_imdb_id = int(subtitle_item['IDMovieImdb'])
            series_season = int(subtitle_item['SeriesSeason']) if subtitle_item['SeriesSeason'] else None
            series_episode = int(subtitle_item['SeriesEpisode']) if subtitle_item['SeriesEpisode'] else None

            subtitle = OpenSubtitlesSubtitle(language, hearing_impaired, page_link, subtitle_id, matched_by, movie_kind,
                                             hash, movie_name, movie_release_name, movie_year, movie_imdb_id,
                                             series_season, series_episode)
            logger.debug('Found subtitle %r', subtitle)
            subtitles.append(subtitle)

        return subtitles

    def list_subtitles(self, video, languages):
        query = season = episode = None
        if isinstance(video, Episode):
            query = video.series
            season = video.season
            episode = video.episode
        elif ('opensubtitles' not in video.hashes or not video.size) and not video.imdb_id:
            query = video.name.split(os.sep)[-1]

        return self.query(languages, hash=video.hashes.get('opensubtitles'), size=video.size, imdb_id=video.imdb_id,
                          query=query, season=season, episode=episode)

    def download_subtitle(self, subtitle):
<<<<<<< HEAD
        response = checked(self.server.DownloadSubtitles(self.token, [subtitle.id]))
        if not response['data']:
            raise ProviderError('Nothing to download')
        subtitle_bytes = zlib.decompress(base64.b64decode(response['data'][0]['data']), 47)
        return subtitle_bytes
        #subtitle_content = fix_line_endings(decode(subtitle_bytes, subtitle.language))
        #if not is_valid_subtitle(subtitle_content):
        #    raise InvalidSubtitle
        #subtitle.content = subtitle_content
=======
        logger.info('Downloading subtitle %r', subtitle)
        response = checked(self.server.DownloadSubtitles(self.token, [str(subtitle.subtitle_id)]))
        subtitle.content = fix_line_ending(zlib.decompress(base64.b64decode(response['data'][0]['data']), 47))
>>>>>>> e0788be5


class OpenSubtitlesError(ProviderError):
    """Base class for non-generic :class:`OpenSubtitlesProvider` exceptions."""
    pass


class Unauthorized(OpenSubtitlesError, AuthenticationError):
    """Exception raised when status is '401 Unauthorized'."""
    pass


class NoSession(OpenSubtitlesError, AuthenticationError):
    """Exception raised when status is '406 No session'."""
    pass


class DownloadLimitReached(OpenSubtitlesError, DownloadLimitExceeded):
    """Exception raised when status is '407 Download limit reached'."""
    pass


class InvalidImdbid(OpenSubtitlesError):
    """Exception raised when status is '413 Invalid ImdbID'."""
    pass


class UnknownUserAgent(OpenSubtitlesError, AuthenticationError):
    """Exception raised when status is '414 Unknown User Agent'."""
    pass


class DisabledUserAgent(OpenSubtitlesError, AuthenticationError):
    """Exception raised when status is '415 Disabled user agent'."""
    pass


class ServiceUnavailable(OpenSubtitlesError):
    """Exception raised when status is '503 Service Unavailable'."""
    pass


def checked(response):
    """Check a response status before returning it.

    :param response: a response from a XMLRPC call to OpenSubtitles.
    :return: the response.
    :raise: :class:`OpenSubtitlesError`

    """
    status_code = int(response['status'][:3])
    if status_code == 401:
        raise Unauthorized
    if status_code == 406:
        raise NoSession
    if status_code == 407:
        raise DownloadLimitReached
    if status_code == 413:
        raise InvalidImdbid
    if status_code == 414:
        raise UnknownUserAgent
    if status_code == 415:
        raise DisabledUserAgent
    if status_code == 503:
        raise ServiceUnavailable
    if status_code != 200:
        raise OpenSubtitlesError(response['status'])

    return response<|MERGE_RESOLUTION|>--- conflicted
+++ resolved
@@ -181,21 +181,9 @@
                           query=query, season=season, episode=episode)
 
     def download_subtitle(self, subtitle):
-<<<<<<< HEAD
-        response = checked(self.server.DownloadSubtitles(self.token, [subtitle.id]))
-        if not response['data']:
-            raise ProviderError('Nothing to download')
-        subtitle_bytes = zlib.decompress(base64.b64decode(response['data'][0]['data']), 47)
-        return subtitle_bytes
-        #subtitle_content = fix_line_endings(decode(subtitle_bytes, subtitle.language))
-        #if not is_valid_subtitle(subtitle_content):
-        #    raise InvalidSubtitle
-        #subtitle.content = subtitle_content
-=======
         logger.info('Downloading subtitle %r', subtitle)
         response = checked(self.server.DownloadSubtitles(self.token, [str(subtitle.subtitle_id)]))
         subtitle.content = fix_line_ending(zlib.decompress(base64.b64decode(response['data'][0]['data']), 47))
->>>>>>> e0788be5
 
 
 class OpenSubtitlesError(ProviderError):
