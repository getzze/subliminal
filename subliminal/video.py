# -*- coding: utf-8 -*-
from __future__ import division
from datetime import datetime, timedelta
import hashlib
import logging
import os
import re
import struct

from babelfish import Error as BabelfishError, Language
from enzyme import MKV
from guessit import guessit
from rarfile import RarFile, NotRarFile

logger = logging.getLogger(__name__)

#: Video extensions
VIDEO_EXTENSIONS = ('.3g2', '.3gp', '.3gp2', '.3gpp', '.60d', '.ajp', '.asf', '.asx', '.avchd', '.avi', '.bik',
                    '.bix', '.box', '.cam', '.dat', '.divx', '.dmf', '.dv', '.dvr-ms', '.evo', '.flc', '.fli',
                    '.flic', '.flv', '.flx', '.gvi', '.gvp', '.h264', '.m1v', '.m2p', '.m2ts', '.m2v', '.m4e',
                    '.m4v', '.mjp', '.mjpeg', '.mjpg', '.mkv', '.moov', '.mov', '.movhd', '.movie', '.movx', '.mp4',
                    '.mpe', '.mpeg', '.mpg', '.mpv', '.mpv2', '.mxf', '.nsv', '.nut', '.ogg', '.ogm', '.omf', '.ps',
                    '.qt', '.ram', '.rm', '.rmvb', '.swf', '.ts', '.vfw', '.vid', '.video', '.viv', '.vivo', '.vob',
                    '.vro', '.wm', '.wmv', '.wmx', '.wrap', '.wvx', '.wx', '.x264', '.xvid')

#: Supported archive extensions
ARCHIVE_EXTENSIONS = ('.rar')

#: Subtitle extensions
SUBTITLE_EXTENSIONS = ('.srt', '.sub', '.smi', '.txt', '.ssa', '.ass', '.mpl')


class Video(object):
    """Base class for videos.

    Represent a video, existing or not.

    :param str name: name or path of the video.
    :param str format: format of the video (HDTV, WEB-DL, BluRay, ...).
    :param str release_group: release group of the video.
    :param str resolution: resolution of the video stream (480p, 720p, 1080p or 1080i).
    :param str video_codec: codec of the video stream.
    :param str audio_codec: codec of the main audio stream.
    :param str imdb_id: IMDb id of the video.
    :param dict hashes: hashes of the video file by provider names.
    :param int size: size of the video file in bytes.
<<<<<<< HEAD
    :param set subtitle_languages: existing subtitle languages
    :param str in_archive: video resides in an archive, name of parent for age computation
=======
    :param set subtitle_languages: existing subtitle languages.
>>>>>>> 864ecf4c

    """
    def __init__(self, name, format=None, release_group=None, resolution=None, video_codec=None, audio_codec=None,
                 imdb_id=None, hashes=None, size=None, subtitle_languages=None):
        #: Name or path of the video
        self.name = name

        #: Format of the video (HDTV, WEB-DL, BluRay, ...)
        self.format = format

        #: Release group of the video
        self.release_group = release_group

        #: Resolution of the video stream (480p, 720p, 1080p or 1080i)
        self.resolution = resolution

        #: Codec of the video stream
        self.video_codec = video_codec

        #: Codec of the main audio stream
        self.audio_codec = audio_codec

        #: IMDb id of the video
        self.imdb_id = imdb_id

        #: Hashes of the video file by provider names
        self.hashes = hashes or {}

        #: Size of the video file in bytes
        self.size = size

        #: Existing subtitle languages
        self.subtitle_languages = subtitle_languages or set()

    @property
    def exists(self):
        """Test whether the video exists."""
        return os.path.exists(self.name)

    @property
    def age(self):
        """Age of the video."""
        if self.exists:
            return datetime.utcnow() - datetime.utcfromtimestamp(os.path.getmtime(self.name))

        return timedelta()

    @classmethod
    def fromguess(cls, name, guess):
        """Create an :class:`Episode` or a :class:`Movie` with the given `name` based on the `guess`.

        :param str name: name of the video.
        :param dict guess: guessed data.
        :raise: :class:`ValueError` if the `type` of the `guess` is invalid

        """
        if guess['type'] == 'episode':
            return Episode.fromguess(name, guess)

        if guess['type'] == 'movie':
            return Movie.fromguess(name, guess)

        raise ValueError('The guess must be an episode or a movie guess')

    @classmethod
    def fromname(cls, name):
        """Shortcut for :meth:`fromguess` with a `guess` guessed from the `name`.

        :param str name: name of the video.

        """
        return cls.fromguess(name, guessit(name))

    def __repr__(self):
        return '<%s [%r]>' % (self.__class__.__name__, self.name)

    def __hash__(self):
        return hash(self.name)


class Episode(Video):
    """Episode :class:`Video`.

    :param str series: series of the episode.
    :param int season: season number of the episode.
    :param int episode: episode number of the episode.
    :param str title: title of the episode.
    :param int year: year of the series.
    :param bool original_series: whether the series is the first with this name.
    :param int tvdb_id: TVDB id of the episode.
    :param \*\*kwargs: additional parameters for the :class:`Video` constructor.

    """
    def __init__(self, name, series, season, episode, title=None, year=None, original_series=True, tvdb_id=None,
                 series_tvdb_id=None, series_imdb_id=None, **kwargs):
        super(Episode, self).__init__(name, **kwargs)

        #: Series of the episode
        self.series = series

        #: Season number of the episode
        self.season = season

        #: Episode number of the episode
        self.episode = episode

        #: Title of the episode
        self.title = title

        #: Year of series
        self.year = year

        #: The series is the first with this name
        self.original_series = original_series

        #: TVDB id of the episode
        self.tvdb_id = tvdb_id

        #: TVDB id of the series
        self.series_tvdb_id = series_tvdb_id

        #: IMDb id of the series
        self.series_imdb_id = series_imdb_id

    @classmethod
    def fromguess(cls, name, guess):
        if guess['type'] != 'episode':
            raise ValueError('The guess must be an episode guess')

        if 'title' not in guess or 'season' not in guess or 'episode' not in guess:
            raise ValueError('Insufficient data to process the guess')

        return cls(name, guess['title'], guess['season'], guess['episode'], title=guess.get('episode_title'),
                   year=guess.get('year'), format=guess.get('format'), original_series='year' not in guess,
                   release_group=guess.get('release_group'), resolution=guess.get('screen_size'),
                   video_codec=guess.get('video_codec'), audio_codec=guess.get('audio_codec'))

    @classmethod
    def fromname(cls, name):
        return cls.fromguess(name, guessit(name, {'type': 'episode'}))

    def __repr__(self):
        if self.year is None:
            return '<%s [%r, %dx%d]>' % (self.__class__.__name__, self.series, self.season, self.episode)

        return '<%s [%r, %d, %dx%d]>' % (self.__class__.__name__, self.series, self.year, self.season, self.episode)


class Movie(Video):
    """Movie :class:`Video`.

    :param str title: title of the movie.
    :param int year: year of the movie.
    :param \*\*kwargs: additional parameters for the :class:`Video` constructor.

    """
    def __init__(self, name, title, year=None, **kwargs):
        super(Movie, self).__init__(name, **kwargs)

        #: Title of the movie
        self.title = title

        #: Year of the movie
        self.year = year

    @classmethod
    def fromguess(cls, name, guess):
        if guess['type'] != 'movie':
            raise ValueError('The guess must be a movie guess')

        if 'title' not in guess:
            raise ValueError('Insufficient data to process the guess')

        return cls(name, guess['title'], format=guess.get('format'), release_group=guess.get('release_group'),
                   resolution=guess.get('screen_size'), video_codec=guess.get('video_codec'),
                   audio_codec=guess.get('audio_codec'), year=guess.get('year'))

    @classmethod
    def fromname(cls, name):
        return cls.fromguess(name, guessit(name, {'type': 'movie'}))

    def __repr__(self):
        if self.year is None:
            return '<%s [%r]>' % (self.__class__.__name__, self.title)

        return '<%s [%r, %d]>' % (self.__class__.__name__, self.title, self.year)


def search_external_subtitles(path, directory=None):
    """Search for external subtitles from a video `path` and their associated language.

    Unless `directory` is provided, search will be made in the same directory as the video file.

    :param str path: path to the video.
    :param str directory: directory to search for subtitles.
    :return: found subtitles with their languages.
    :rtype: dict

    """
    dirpath, filename = os.path.split(path)
    dirpath = dirpath or '.'
    fileroot, fileext = os.path.splitext(filename)
    subtitles = {}
    for p in os.listdir(directory or dirpath):
        # keep only valid subtitle filenames
        if not p.startswith(fileroot) or not p.endswith(SUBTITLE_EXTENSIONS):
            continue

        # extract the potential language code
        language_code = p[len(fileroot):-len(os.path.splitext(p)[1])].replace(fileext, '').replace('_', '-')[1:]

        # default language is undefined
        language = Language('und')

        # attempt to parse
        if language_code:
            try:
                language = Language.fromietf(language_code)
            except ValueError:
                logger.error('Cannot parse language code %r', language_code)

        subtitles[p] = language

    logger.debug('Found subtitles %r', subtitles)

    return subtitles


def scan_video(path, subtitles=True, embedded_subtitles=True, subtitles_dir=None, in_archive=False):
    """Scan a video and its subtitle languages from a video `path`.

    :param str path: existing path to the video.
    :param bool subtitles: scan for subtitles with the same name.
    :param bool embedded_subtitles: scan for embedded subtitles.
    :param str subtitles_dir: directory to search for subtitles.
    :param bool in_archive: the file is inside an archive
    :return: the scanned video.
    :rtype: :class:`Video`

    """
    # check for non-existing path
    if not in_archive and not os.path.exists(path):
        raise ValueError('Path does not exist')

    # check video extension
    if not path.endswith(VIDEO_EXTENSIONS):
        raise ValueError('%s is not a valid video extension' % os.path.splitext(path)[1])

    dirpath, filename = os.path.split(path)
    logger.info('Scanning video %r in %r', filename, dirpath)

    # guess
    video = Video.fromguess(path, guessit(path))

    # size and hashes
    if not in_archive:
        video.size = os.path.getsize(path)
        if video.size > 10485760:
            logger.debug('Size is %d', video.size)
            video.hashes['opensubtitles'] = hash_opensubtitles(path)
            video.hashes['thesubdb'] = hash_thesubdb(path)
            video.hashes['napiprojekt'] = hash_napiprojekt(path)
            logger.debug('Computed hashes %r', video.hashes)
        else:
            logger.warning('Size is lower than 10MB: hashes not computed')
    else:
        logger.warning('Hashes not computed for file in archive')

    # external subtitles
    if subtitles:
        video.subtitle_languages |= set(search_external_subtitles(path, directory=subtitles_dir).values())

    # video metadata with enzyme
    try:
        if not in_archive and filename.endswith('.mkv'):
            with open(path, 'rb') as f:
                mkv = MKV(f)

            # main video track
            if mkv.video_tracks:
                video_track = mkv.video_tracks[0]

                # resolution
                if video_track.height in (480, 720, 1080):
                    if video_track.interlaced:
                        video.resolution = '%di' % video_track.height
                    else:
                        video.resolution = '%dp' % video_track.height
                    logger.debug('Found resolution %s with enzyme', video.resolution)

                # video codec
                if video_track.codec_id == 'V_MPEG4/ISO/AVC':
                    video.video_codec = 'h264'
                    logger.debug('Found video_codec %s with enzyme', video.video_codec)
                elif video_track.codec_id == 'V_MPEG4/ISO/SP':
                    video.video_codec = 'DivX'
                    logger.debug('Found video_codec %s with enzyme', video.video_codec)
                elif video_track.codec_id == 'V_MPEG4/ISO/ASP':
                    video.video_codec = 'XviD'
                    logger.debug('Found video_codec %s with enzyme', video.video_codec)
            else:
                logger.warning('MKV has no video track')

            # main audio track
            if mkv.audio_tracks:
                audio_track = mkv.audio_tracks[0]
                # audio codec
                if audio_track.codec_id == 'A_AC3':
                    video.audio_codec = 'AC3'
                    logger.debug('Found audio_codec %s with enzyme', video.audio_codec)
                elif audio_track.codec_id == 'A_DTS':
                    video.audio_codec = 'DTS'
                    logger.debug('Found audio_codec %s with enzyme', video.audio_codec)
                elif audio_track.codec_id == 'A_AAC':
                    video.audio_codec = 'AAC'
                    logger.debug('Found audio_codec %s with enzyme', video.audio_codec)
            else:
                logger.warning('MKV has no audio track')

            # subtitle tracks
            if mkv.subtitle_tracks:
                if embedded_subtitles:
                    embedded_subtitle_languages = set()
                    for st in mkv.subtitle_tracks:
                        if st.language:
                            try:
                                embedded_subtitle_languages.add(Language.fromalpha3b(st.language))
                            except BabelfishError:
                                logger.error('Embedded subtitle track language %r is not a valid language', st.language)
                                embedded_subtitle_languages.add(Language('und'))
                        elif st.name:
                            try:
                                embedded_subtitle_languages.add(Language.fromname(st.name))
                            except BabelfishError:
                                logger.debug('Embedded subtitle track name %r is not a valid language', st.name)
                                embedded_subtitle_languages.add(Language('und'))
                        else:
                            embedded_subtitle_languages.add(Language('und'))
                    logger.debug('Found embedded subtitle %r with enzyme', embedded_subtitle_languages)
                    video.subtitle_languages |= embedded_subtitle_languages
            else:
                logger.debug('MKV has no subtitle track')

    except:
        logger.exception('Parsing video metadata with enzyme failed')

    return video


<<<<<<< HEAD
def scan_videos(path, subtitles=True, embedded_subtitles=True, subtitles_dir=None, age=None, scan_archives=False):
=======
def scan_videos(path, age=None, **kwargs):
>>>>>>> 864ecf4c
    """Scan `path` for videos and their subtitles.

    :param str path: existing directory path to scan.
    :param datetime.timedelta age: maximum age of the video.
<<<<<<< HEAD
    :param bool scan_archives: scan files in archives
=======
    :param \*\*kwargs: parameters for the :func:`scan_video` function.
>>>>>>> 864ecf4c
    :return: the scanned videos.
    :rtype: list of :class:`Video`

    """
    # check for non-existing path
    if not os.path.exists(path):
        raise ValueError('Path does not exist')

    # check for non-directory path
    if not os.path.isdir(path):
        raise ValueError('Path is not a directory')

    # walk the path
    videos = []
    for dirpath, dirnames, filenames in os.walk(path):
        logger.debug('Walking directory %s', dirpath)

        # remove badly encoded and hidden dirnames
        for dirname in list(dirnames):
            if dirname.startswith('.'):
                logger.debug('Skipping hidden dirname %r in %r', dirname, dirpath)
                dirnames.remove(dirname)

        # scan for videos
        for filename in filenames:
            # filter on videos
            if not (filename.endswith(VIDEO_EXTENSIONS) or
                    (filename.endswith(ARCHIVE_EXTENSIONS) and scan_archives)):
                continue

            # skip hidden files
            if filename.startswith('.'):
                logger.debug('Skipping hidden filename %r in %r', filename, dirpath)
                continue

            # reconstruct the file path
            filepath = os.path.join(dirpath, filename)

            # skip links
            if os.path.islink(filepath):
                logger.debug('Skipping link %r in %r', filename, dirpath)
                continue

            # skip old files
            if age and datetime.utcnow() - datetime.utcfromtimestamp(os.path.getmtime(filepath)) > age:
                logger.debug('Skipping old file %r in %r', filename, dirpath)
                continue

<<<<<<< HEAD
            # scan files in archive
            if scan_archives and filename.endswith(ARCHIVE_EXTENSIONS):
                try:
                    rar_file = RarFile(filepath)
                    rar_content = rar_file.namelist()
                    logger.debug('Scanning files in %r', filepath)
                    for name in rar_content:
                        filepath = os.path.join(dirpath, name)
                        try:
                            video = scan_video(filepath, subtitles=subtitles, embedded_subtitles=embedded_subtitles,
                                               subtitles_dir=subtitles_dir, in_archive=True)
                            videos.append(video)
                        except ValueError:
                            pass  #: only raised here if file isn't a video file
                except NotRarFile:
                    logger.exception('Error scanning %r, not a valid rar-file', filepath)
=======
            # scan video
            try:
                video = scan_video(filepath, **kwargs)
            except ValueError:  # pragma: no cover
                logger.exception('Error scanning video')
                continue

            videos.append(video)
>>>>>>> 864ecf4c

            # scan video
            else:
                try:
                    video = scan_video(filepath, subtitles=subtitles, embedded_subtitles=embedded_subtitles,
                                       subtitles_dir=subtitles_dir)
                except ValueError:  # pragma: no cover
                    logger.exception('Error scanning video')
                    return
                videos.append(video)
    return videos


def hash_opensubtitles(video_path):
    """Compute a hash using OpenSubtitles' algorithm.

    :param str video_path: path of the video.
    :return: the hash.
    :rtype: str

    """
    bytesize = struct.calcsize(b'<q')
    with open(video_path, 'rb') as f:
        filesize = os.path.getsize(video_path)
        filehash = filesize
        if filesize < 65536 * 2:
            return
        for _ in range(65536 // bytesize):
            filebuffer = f.read(bytesize)
            (l_value,) = struct.unpack(b'<q', filebuffer)
            filehash += l_value
            filehash &= 0xFFFFFFFFFFFFFFFF  # to remain as 64bit number
        f.seek(max(0, filesize - 65536), 0)
        for _ in range(65536 // bytesize):
            filebuffer = f.read(bytesize)
            (l_value,) = struct.unpack(b'<q', filebuffer)
            filehash += l_value
            filehash &= 0xFFFFFFFFFFFFFFFF
    returnedhash = '%016x' % filehash

    return returnedhash


def hash_thesubdb(video_path):
    """Compute a hash using TheSubDB's algorithm.

    :param str video_path: path of the video.
    :return: the hash.
    :rtype: str

    """
    readsize = 64 * 1024
    if os.path.getsize(video_path) < readsize:
        return
    with open(video_path, 'rb') as f:
        data = f.read(readsize)
        f.seek(-readsize, os.SEEK_END)
        data += f.read(readsize)

    return hashlib.md5(data).hexdigest()


def hash_napiprojekt(video_path):
    """Compute a hash using NapiProjekt's algorithm.

    :param str video_path: path of the video.
    :return: the hash.
    :rtype: str

    """
    readsize = 1024 * 1024 * 10
    with open(video_path, 'rb') as f:
        data = f.read(readsize)
    return hashlib.md5(data).hexdigest()


def sanitize(string):
    """Sanitize a string to strip special characters.

    :param str string: the string to sanitize.
    :return: the sanitized string.
    :rtype: str

    """
    # only deal with strings
    if string is None:
        return

    # replace some characters with one space
    string = re.sub('[-:\(\)]', ' ', string)

    # remove some characters
    string = re.sub('[\'\.]', '', string)

    # replace multiple spaces with one
    string = re.sub('\s+', ' ', string)

    # strip and lower case
    return string.strip().lower()<|MERGE_RESOLUTION|>--- conflicted
+++ resolved
@@ -44,12 +44,8 @@
     :param str imdb_id: IMDb id of the video.
     :param dict hashes: hashes of the video file by provider names.
     :param int size: size of the video file in bytes.
-<<<<<<< HEAD
-    :param set subtitle_languages: existing subtitle languages
+    :param set subtitle_languages: existing subtitle languages.
     :param str in_archive: video resides in an archive, name of parent for age computation
-=======
-    :param set subtitle_languages: existing subtitle languages.
->>>>>>> 864ecf4c
 
     """
     def __init__(self, name, format=None, release_group=None, resolution=None, video_codec=None, audio_codec=None,
@@ -399,20 +395,13 @@
     return video
 
 
-<<<<<<< HEAD
-def scan_videos(path, subtitles=True, embedded_subtitles=True, subtitles_dir=None, age=None, scan_archives=False):
-=======
-def scan_videos(path, age=None, **kwargs):
->>>>>>> 864ecf4c
+def scan_videos(path, age=None, scan_archives=False, **kwargs):
     """Scan `path` for videos and their subtitles.
 
     :param str path: existing directory path to scan.
     :param datetime.timedelta age: maximum age of the video.
-<<<<<<< HEAD
     :param bool scan_archives: scan files in archives
-=======
     :param \*\*kwargs: parameters for the :func:`scan_video` function.
->>>>>>> 864ecf4c
     :return: the scanned videos.
     :rtype: list of :class:`Video`
 
@@ -461,7 +450,6 @@
                 logger.debug('Skipping old file %r in %r', filename, dirpath)
                 continue
 
-<<<<<<< HEAD
             # scan files in archive
             if scan_archives and filename.endswith(ARCHIVE_EXTENSIONS):
                 try:
@@ -471,32 +459,20 @@
                     for name in rar_content:
                         filepath = os.path.join(dirpath, name)
                         try:
-                            video = scan_video(filepath, subtitles=subtitles, embedded_subtitles=embedded_subtitles,
-                                               subtitles_dir=subtitles_dir, in_archive=True)
+                            video = scan_video(filepath, in_archive=True, **kwargs)
                             videos.append(video)
                         except ValueError:
                             pass  #: only raised here if file isn't a video file
                 except NotRarFile:
                     logger.exception('Error scanning %r, not a valid rar-file', filepath)
-=======
-            # scan video
-            try:
-                video = scan_video(filepath, **kwargs)
-            except ValueError:  # pragma: no cover
-                logger.exception('Error scanning video')
-                continue
-
-            videos.append(video)
->>>>>>> 864ecf4c
 
             # scan video
             else:
                 try:
-                    video = scan_video(filepath, subtitles=subtitles, embedded_subtitles=embedded_subtitles,
-                                       subtitles_dir=subtitles_dir)
+                    video = scan_video(filepath, **kwargs)
                 except ValueError:  # pragma: no cover
                     logger.exception('Error scanning video')
-                    return
+                    continue
                 videos.append(video)
     return videos
 
